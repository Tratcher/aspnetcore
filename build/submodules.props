--- conflicted
+++ resolved
@@ -41,16 +41,6 @@
     <Repository Include="Templating" PatchPolicy="AlwaysUpdateAndCascadeVersions" />
 
     <!-- Test-only repos -->
-<<<<<<< HEAD
     <Repository Include="AuthSamples" PatchPolicy="AlwaysUpdateAndCascadeVersions" />
-    <Repository Include="MusicStore"  PatchPolicy="AlwaysUpdateAndCascadeVersions" />
-=======
-    <Repository Include="AuthSamples" RootPath="$(RepositoryRoot)src\AuthSamples\" PatchPolicy="AlwaysUpdateAndCascadeVersions" />
-  </ItemGroup>
-
-  <ItemGroup>
-    <ShippedRepository Include="MvcPrecompilation" RootPath="$(RepositoryRoot)src\MvcPrecompilation\"/>
-    <ShippedRepository Include="SignalR" RootPath="$(RepositoryRoot)src\SignalR\" />
->>>>>>> 2e678649
   </ItemGroup>
 </Project>