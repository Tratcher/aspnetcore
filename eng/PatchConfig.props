<!--

This file contains a list of the package IDs which are patching in a given release.

CAUTION: due to limitations in MSBuild, the format of the PackagesInPatch property is picky.
When adding a new package, make sure the new line ends with a semicolon and starts with a space.
Later on, this will be checked using this condition:

    <IsPackageInThisPatch>$(PackagesInPatch.Contains(' $(PackageId);'))</IsPackageInThisPatch>
-->
<Project>
  <PropertyGroup>
    <MSBuildAllProjects>$(MSBuildAllProjects);$(MSBuildThisFileFullPath)</MSBuildAllProjects>
  </PropertyGroup>

  <PropertyGroup Condition=" '$(VersionPrefix)' == '2.2.1' ">
    <PackagesInPatch>
      Microsoft.AspNetCore.AspNetCoreModule;
      Microsoft.AspNetCore.AspNetCoreModuleV2;
      Microsoft.AspNetCore.Server.IIS;
      Microsoft.AspNetCore.Server.IISIntegration;
      Microsoft.AspNetCore.Server.IntegrationTesting.IIS;
      Microsoft.AspNetCore.Server.Kestrel.Transport.Sockets;
      Microsoft.AspNetCore.WebSockets;
      Microsoft.AspNetCore.Diagnostics.EntityFrameworkCore;
    </PackagesInPatch>
  </PropertyGroup>
  <PropertyGroup Condition=" '$(VersionPrefix)' == '2.2.2' ">
    <PackagesInPatch>
      @aspnet/signalr;
      Microsoft.AspNetCore.AspNetCoreModuleV2;
      Microsoft.AspNetCore.Authentication.Google;
      Microsoft.AspNetCore.AzureAppServicesIntegration;
      Microsoft.AspNetCore.AzureAppServices.HostingStartup;
      Microsoft.AspNetCore.Http;
      Microsoft.AspNetCore.Mvc.Core;
      Microsoft.AspNetCore.Routing;
      Microsoft.AspNetCore.Server.IIS;
      java:signalr;
    </PackagesInPatch>
  </PropertyGroup>
  <PropertyGroup Condition=" '$(VersionPrefix)' == '2.2.3' ">
    <PackagesInPatch>
    </PackagesInPatch>
  </PropertyGroup>
  <PropertyGroup Condition=" '$(VersionPrefix)' == '2.2.4' ">
    <PackagesInPatch>
      @aspnet/signalr;
      Microsoft.AspNetCore.AspNetCoreModuleV2;
    </PackagesInPatch>
  </PropertyGroup>
  <PropertyGroup Condition=" '$(VersionPrefix)' == '2.2.5' ">
    <PackagesInPatch>
      Microsoft.AspNetCore.AspNetCoreModule;
      Microsoft.AspNetCore.AspNetCoreModuleV2;
      Microsoft.AspNetCore.Identity.UI;
      java:signalr;
      Microsoft.AspNetCore.SignalR.Protocols.MessagePack;
      Microsoft.AspNetCore.SignalR.Redis;
      Microsoft.AspNetCore.SignalR.StackExchangeRedis;
      Microsoft.AspNetCore.DataProtection.StackExchangeRedis;
      Microsoft.AspNetCore.Mvc.Core;
      Microsoft.AspNetCore.Mvc.RazorPages;
      Microsoft.AspNetCore.AzureAppServicesIntegration;
      Microsoft.AspNetCore.AzureAppServices.HostingStartup;
      Microsoft.AspNetCore.AzureAppServices.SiteExtension;
    </PackagesInPatch>
  </PropertyGroup>
  <PropertyGroup Condition=" '$(VersionPrefix)' == '2.2.6' ">
    <PackagesInPatch>
      Microsoft.AspNetCore.Mvc.Api.Analyzers;
      Microsoft.AspNetCore.Server.HttpSys;
      Microsoft.AspNetCore.Server.IIS;
    </PackagesInPatch>
  </PropertyGroup>
  <PropertyGroup Condition=" '$(VersionPrefix)' == '2.2.7' ">
    <PackagesInPatch>
<<<<<<< HEAD
      Microsoft.AspNetCore.Hosting;
=======
      Microsoft.AspNetCore.DataProtection.AzureStorage;
      Microsoft.AspNetCore.Hosting;
      Microsoft.AspNetCore.SpaServices;
>>>>>>> be0a4a7f
    </PackagesInPatch>
  </PropertyGroup>
</Project><|MERGE_RESOLUTION|>--- conflicted
+++ resolved
@@ -75,13 +75,9 @@
   </PropertyGroup>
   <PropertyGroup Condition=" '$(VersionPrefix)' == '2.2.7' ">
     <PackagesInPatch>
-<<<<<<< HEAD
-      Microsoft.AspNetCore.Hosting;
-=======
       Microsoft.AspNetCore.DataProtection.AzureStorage;
       Microsoft.AspNetCore.Hosting;
       Microsoft.AspNetCore.SpaServices;
->>>>>>> be0a4a7f
     </PackagesInPatch>
   </PropertyGroup>
 </Project>